// Copyright 2013 The Flutter Authors. All rights reserved.
// Use of this source code is governed by a BSD-style license that can be
// found in the LICENSE file.

import 'dart:ui' as ui;

import 'package:flutter/foundation.dart';
import 'package:flutter/rendering.dart';

import 'listener.dart';
import 'debug.dart';

/// A render object which draws a vector graphic instance as a raster.
class RenderVectorGraphic extends RenderBox {
  /// Create a new [RenderVectorGraphic].
  RenderVectorGraphic(
    this._pictureInfo,
    this._colorFilter,
    this._devicePixelRatio,
    this._opacity,
    this._scale,
  );

  /// The [PictureInfo] which contains the vector graphic and size to draw.
  PictureInfo get pictureInfo => _pictureInfo;
  PictureInfo _pictureInfo;
  set pictureInfo(PictureInfo value) {
    if (identical(value, _pictureInfo)) {
      return;
    }
    _pictureInfo = value;
    _invalidateRaster();
  }

  /// An optional [ColorFilter] to apply to the rasterized vector graphic.
  ColorFilter? get colorFilter => _colorFilter;
  ColorFilter? _colorFilter;
  set colorFilter(ColorFilter? value) {
    if (colorFilter == value) {
      return;
    }
    _colorFilter = value;
    markNeedsPaint();
  }

  /// The device pixel ratio the vector graphic should be rasterized at.
  double get devicePixelRatio => _devicePixelRatio;
  double _devicePixelRatio;
  set devicePixelRatio(double value) {
    if (value == devicePixelRatio) {
      return;
    }
    _devicePixelRatio = value;
    _invalidateRaster();
  }

  /// An opacity to draw the rasterized vector graphic with.
  double get opacity => _opacity;
  double _opacity;
  set opacity(double value) {
    assert(value >= 0.0 && value <= 1.0);
    if (value == opacity) {
      return;
    }
    _opacity = value;
    markNeedsPaint();
  }

  /// An additional ratio the picture will be transformed by.
  ///
  /// This value is used to ensure the computed raster does not
  /// have extra pixelation from scaling.
  double get scale => _scale;
  double _scale;
  set scale(double value) {
    assert(value != 0);
    if (value == scale) {
      return;
    }
    _scale = value;
    _invalidateRaster();
  }

  @override
  bool hitTestSelf(Offset position) => true;

  @override
  bool get sizedByParent => true;

  @override
  Size computeDryLayout(BoxConstraints constraints) {
    return constraints.smallest;
  }

  void _invalidateRaster() {
    _lastRasterizedSize = null;
    markNeedsPaint();
  }

  /// Visible for testing only.
  @visibleForTesting
  Future<void>? get pendingRasterUpdate {
    if (kReleaseMode) {
      return null;
    }
    return _pendingRasterUpdate;
  }

  Future<void>? _pendingRasterUpdate;

  // Re-create the raster for a given vector graphic if the target size
  // is sufficiently different.
  Future<void> _maybeUpdateRaster(Size desiredSize) async {
    final int scaledWidth =
        (pictureInfo.size.width * devicePixelRatio / scale).round();
    final int scaledHeight =
        (pictureInfo.size.height * devicePixelRatio / scale).round();
    if (_lastRasterizedSize != null &&
        _lastRasterizedSize!.width == scaledWidth &&
        _lastRasterizedSize!.height == scaledHeight) {
      return;
    }
    // In order to scale a picture, it must be placed in a new picture
    // with a transform applied. Surprisingly, the height and width
    // arguments of Picture.toImage do not control the resolution that the
    // picture is rendered at, instead it controls how much of the picture to
    // capture in a raster.
    final ui.PictureRecorder recorder = ui.PictureRecorder();
    final ui.Canvas canvas = ui.Canvas(recorder);
    canvas.transform(
        (Matrix4.identity()..scale(devicePixelRatio / scale)).storage);
    canvas.drawPicture(pictureInfo.picture);
    final ui.Picture rasterPicture = recorder.endRecording();

    final ui.Image result =
        await rasterPicture.toImage(scaledWidth, scaledHeight);
    _currentImage?.dispose();
    _currentImage = result;
    _lastRasterizedSize = Size(scaledWidth.toDouble(), scaledHeight.toDouble());
    markNeedsPaint();
  }

  Size? _lastRasterizedSize;
  ui.Image? _currentImage;

  @override
  void dispose() {
    _currentImage?.dispose();
    _currentImage = null;
    super.dispose();
  }

  @override
  void paint(PaintingContext context, ui.Offset offset) {
<<<<<<< HEAD
    assert(size == pictureInfo.size);
=======
    if (kDebugMode && debugSkipRaster) {
      context.canvas
          .drawRect(offset & size, Paint()..color = const Color(0xFFFF00FF));
      return;
    }

>>>>>>> 446c18f0
    if (opacity <= 0.0) {
      return;
    }

    final ui.Image? image = _currentImage;
    _pendingRasterUpdate = _maybeUpdateRaster(size);
    if (image == null || _lastRasterizedSize == null) {
      return;
    }

    // Use `FilterQuality.low` to scale the image, which corresponds to
    // bilinear interpolation.
    final Paint colorPaint = Paint()..filterQuality = ui.FilterQuality.low;
    if (colorFilter != null) {
      colorPaint.colorFilter = colorFilter!;
    }
    colorPaint.color = const Color(0xFFFFFFFF).withOpacity(opacity);
    final Rect src = ui.Rect.fromLTWH(
      0,
      0,
      _lastRasterizedSize!.width,
      _lastRasterizedSize!.height,
    );
    final Rect dst = ui.Rect.fromLTWH(
      offset.dx,
      offset.dy,
      pictureInfo.size.width,
      pictureInfo.size.height,
    );
    context.canvas.drawImageRect(
      image,
      src,
      dst,
      colorPaint,
    );
  }
}<|MERGE_RESOLUTION|>--- conflicted
+++ resolved
@@ -152,16 +152,13 @@
 
   @override
   void paint(PaintingContext context, ui.Offset offset) {
-<<<<<<< HEAD
     assert(size == pictureInfo.size);
-=======
     if (kDebugMode && debugSkipRaster) {
       context.canvas
           .drawRect(offset & size, Paint()..color = const Color(0xFFFF00FF));
       return;
     }
 
->>>>>>> 446c18f0
     if (opacity <= 0.0) {
       return;
     }
