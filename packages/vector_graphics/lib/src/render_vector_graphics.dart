--- conflicted
+++ resolved
@@ -19,15 +19,11 @@
     this._colorFilter,
     this._devicePixelRatio,
     this._opacity,
-<<<<<<< HEAD
     this._scale,
-  );
-=======
   ) {
     _opacity?.addListener(_updateOpacity);
     _updateOpacity();
   }
->>>>>>> 8e9a67e6
 
   /// The [PictureInfo] which contains the vector graphic and size to draw.
   PictureInfo get pictureInfo => _pictureInfo;
@@ -189,10 +185,7 @@
 
   @override
   void paint(PaintingContext context, ui.Offset offset) {
-<<<<<<< HEAD
     assert(size == pictureInfo.size);
-    if (opacity <= 0.0) {
-=======
     if (kDebugMode && debugSkipRaster) {
       context.canvas
           .drawRect(offset & size, Paint()..color = const Color(0xFFFF00FF));
@@ -200,7 +193,6 @@
     }
 
     if (_opacityValue <= 0.0) {
->>>>>>> 8e9a67e6
       return;
     }
 
@@ -216,12 +208,7 @@
     if (colorFilter != null) {
       colorPaint.colorFilter = colorFilter!;
     }
-<<<<<<< HEAD
-    colorPaint.color = const Color(0xFFFFFFFF).withOpacity(opacity);
-=======
     colorPaint.color = const Color(0xFFFFFFFF).withOpacity(_opacityValue);
-    final Offset dstOffset = offset + pictureOffset;
->>>>>>> 8e9a67e6
     final Rect src = ui.Rect.fromLTWH(
       0,
       0,
