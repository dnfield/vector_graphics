--- conflicted
+++ resolved
@@ -579,7 +579,6 @@
   ///
   /// ```dart
   /// await tester.pumpWidget(MyWidgetThatHasVectorGraphics());
-<<<<<<< HEAD
   /// await tester.runAsync(() => vg.waitForPendingDecodes());
   /// await expect(
   ///   find.byType(MyWidgetThatHasVectorGraphics),
@@ -588,8 +587,8 @@
   /// ```
   ///
   /// Without the `waitForPendingDecodes` call, the golden file would have the
-  /// placeholder for the [VectorGraphic] widgets, which defaults to a blank sized
-  /// box.
+  /// placeholder for the [VectorGraphic] widgets, which defaults to a blank
+  /// sized box.
   @visibleForTesting
   Future<void> waitForPendingDecodes() {
     if (kDebugMode) {
@@ -597,21 +596,8 @@
       return Future.wait(debugGetPendingDecodeTasks);
     }
     throw UnsupportedError(
-        'This method is only for use in tests in debug mode for tests.');
-=======
-  /// await tester.runAsync(() async { await vg.waitForPendingDecodes(); });
-  /// await expect(
-  ///   find.byType(MyWidgetThatHasVectorGraphics),
-  ///   matchesGoldenFile('golden_file'),
-  /// );
-  /// ```
-  ///
-  /// Without the `waitForPendingDecodes` call,
-  @visibleForTesting
-  Future<void> waitForPendingDecodes() {
-    // ignore: invalid_use_of_visible_for_testing_member
-    return Future.wait(debugGetPendingDecodeTasks);
->>>>>>> 845450a6
+      'This method is only for use in tests in debug mode for tests.',
+    );
   }
 
   /// Load the [PictureInfo] from a given [loader].
