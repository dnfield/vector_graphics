--- conflicted
+++ resolved
@@ -145,19 +145,6 @@
   Widget build(BuildContext context) {
     final PictureInfo? pictureInfo = _pictureInfo;
 
-<<<<<<< HEAD
-    Widget child = SizedBox(
-      width: width,
-      height: height,
-      child: FittedBox(
-        fit: widget.fit,
-        alignment: widget.alignment,
-        clipBehavior: Clip.hardEdge,
-        child: SizedBox.fromSize(
-          size: pictureInfo.size,
-          child: _RawVectorGraphicsWidget(
-            pictureInfo: pictureInfo,
-=======
     Widget child;
     if (pictureInfo != null) {
       // If the caller did not specify a width or height, fall back to the
@@ -182,12 +169,12 @@
         child: FittedBox(
           fit: widget.fit,
           alignment: widget.alignment,
+          clipBehavior: Clip.hardEdge,
           child: SizedBox.fromSize(
             size: pictureInfo.size,
             child: _RawVectorGraphicsWidget(
               pictureInfo: pictureInfo,
             ),
->>>>>>> 55a1717e
           ),
         ),
       );
