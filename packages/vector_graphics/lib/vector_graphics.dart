--- conflicted
+++ resolved
@@ -143,7 +143,6 @@
     if (pictureInfo == null) {
       return SizedBox(width: widget.width, height: widget.height);
     }
-<<<<<<< HEAD
 
     double? width = widget.width;
     double? height = widget.height;
@@ -157,14 +156,9 @@
       height = width / pictureInfo.size.width * pictureInfo.size.height;
     }
 
-    return SizedBox(
+    Widget child = SizedBox(
       width: width,
       height: height,
-=======
-    Widget child = SizedBox(
-      width: widget.width,
-      height: widget.height,
->>>>>>> e2d40011
       child: FittedBox(
         fit: widget.fit,
         alignment: widget.alignment,
