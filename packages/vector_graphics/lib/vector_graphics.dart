// Copyright 2013 The Flutter Authors. All rights reserved.
// Use of this source code is governed by a BSD-style license that can be
// found in the LICENSE file.

import 'dart:typed_data';
import 'dart:math' as math;

import 'package:flutter/widgets.dart';

import 'package:vector_graphics_codec/vector_graphics_codec.dart';

import 'src/http.dart';
import 'src/listener.dart';
import 'src/render_vector_graphics.dart';

/// A widget that displays a [VectorGraphicsCodec] encoded asset.
///
/// This widget will ask the loader to load the bytes whenever its
/// dependencies change or it is configured with a new loader. A loader may
/// or may not choose to cache its responses, potentially resulting in multiple
/// disk or network accesses for the same bytes.
class VectorGraphic extends StatefulWidget {
  /// A widget that displays a vector graphics created via a
  /// [VectorGraphicsCodec].
  ///
  /// The [semanticsLabel] can be used to identify the purpose of this picture for
  /// screen reading software.
  ///
  /// If [excludeFromSemantics] is true, then [semanticLabel] will be ignored.
  ///
  /// See [VectorGraphic].
  const VectorGraphic({
    super.key,
    required this.loader,
    this.width,
    this.height,
    this.fit = BoxFit.contain,
    this.alignment = Alignment.center,
    this.semanticsLabel,
    this.excludeFromSemantics = false,
    this.placeholderBuilder,
    this.colorFilter,
    this.opacity = 1.0,
  }) : assert(opacity >= 0.0 && opacity <= 1.0,
            'opacity must be a value between 0.0 and 1.0');

  /// A delegate for fetching the raw bytes of the vector graphic.
  ///
  /// The [BytesLoader.loadBytes] method will be called with this
  /// widget's [BuildContext] whenever dependencies change or the widget
  /// configuration changes the loader.
  final BytesLoader loader;

  /// If specified, the width to use for the vector graphic. If unspecified,
  /// the vector graphic will take the width of its parent.
  final double? width;

  /// If specified, the height to use for the vector graphic. If unspecified,
  /// the vector graphic will take the height of its parent.
  final double? height;

  /// How to inscribe the picture into the space allocated during layout.
  /// The default is [BoxFit.contain].
  final BoxFit fit;

  /// How to align the picture within its parent widget.
  ///
  /// The alignment aligns the given position in the picture to the given position
  /// in the layout bounds. For example, an [Alignment] alignment of (-1.0,
  /// -1.0) aligns the image to the top-left corner of its layout bounds, while a
  /// [Alignment] alignment of (1.0, 1.0) aligns the bottom right of the
  /// picture with the bottom right corner of its layout bounds. Similarly, an
  /// alignment of (0.0, 1.0) aligns the bottom middle of the image with the
  /// middle of the bottom edge of its layout bounds.
  ///
  /// If the [alignment] is [TextDirection]-dependent (i.e. if it is a
  /// [AlignmentDirectional]), then a [TextDirection] must be available
  /// when the picture is painted.
  ///
  /// Defaults to [Alignment.center].
  ///
  /// See also:
  ///
  ///  * [Alignment], a class with convenient constants typically used to
  ///    specify an [AlignmentGeometry].
  ///  * [AlignmentDirectional], like [Alignment] for specifying alignments
  ///    relative to text direction.
  final AlignmentGeometry alignment;

  /// The [Semantics.label] for this picture.
  ///
  /// The value indicates the purpose of the picture, and will be
  /// read out by screen readers.
  final String? semanticsLabel;

  /// Whether to exclude this picture from semantics.
  ///
  /// Useful for pictures which do not contribute meaningful information to an
  /// application.
  final bool excludeFromSemantics;

  /// The placeholder to use while fetching, decoding, and parsing the vector_graphics data.
  final WidgetBuilder? placeholderBuilder;

  /// If provided, a color filter to apply to the vector graphic when painting.
  ///
  /// For example, `ColorFilter.mode(Colors.red, BlendMode.srcIn)` to give the graphic
  /// a solid red color.
  final ColorFilter? colorFilter;

  /// An opacity to apply to the entire vector graphic.
  ///
  /// If not provided, defaults to `1.0` (fully opaque).
  ///
  /// This value does not apply to the widgets created by a [placeholderBuilder].
  /// Using this value is more efficient than wrapping this widget in an
  /// [Opacity] or [FadeTransition].
  final double opacity;

  @override
  State<VectorGraphic> createState() => _VectorGraphicWidgetState();
}

class _VectorGraphicWidgetState extends State<VectorGraphic> {
  PictureInfo? _pictureInfo;

  @override
  void didChangeDependencies() {
    _loadAssetBytes();
    super.didChangeDependencies();
  }

  @override
  void didUpdateWidget(covariant VectorGraphic oldWidget) {
    if (oldWidget.loader != widget.loader) {
      _loadAssetBytes();
    }
    super.didUpdateWidget(oldWidget);
  }

  @override
  void dispose() {
    _pictureInfo?.picture.dispose();
    _pictureInfo = null;
    super.dispose();
  }

  void _loadAssetBytes() {
    widget.loader.loadBytes(context).then((ByteData data) {
      final PictureInfo pictureInfo = decodeVectorGraphics(
        data,
        locale: Localizations.maybeLocaleOf(context),
        textDirection: Directionality.maybeOf(context),
      );
      setState(() {
        _pictureInfo?.picture.dispose();
        _pictureInfo = pictureInfo;
      });
    });
  }

  @override
  Widget build(BuildContext context) {
    final PictureInfo? pictureInfo = _pictureInfo;

    Widget child;
    if (pictureInfo != null) {
      // If the caller did not specify a width or height, fall back to the
      // size of the graphic.
      // If the caller did specify a width or height, preserve the aspect ratio
      // of the graphic and center it within that width and height.
      double? width = widget.width;
      double? height = widget.height;

      if (width == null && height == null) {
        width = pictureInfo.size.width;
        height = pictureInfo.size.height;
      } else if (height != null && !pictureInfo.size.isEmpty) {
        width = height / pictureInfo.size.height * pictureInfo.size.width;
      } else if (width != null && !pictureInfo.size.isEmpty) {
        height = width / pictureInfo.size.width * pictureInfo.size.height;
      }

      double scale = 1.0;
      if (width != null && height != null) {
        scale = math.min(
            pictureInfo.size.width / width, pictureInfo.size.height / height);
      }
      print(scale);

      child = SizedBox(
        width: width,
        height: height,
        child: FittedBox(
          fit: widget.fit,
          alignment: widget.alignment,
          clipBehavior: Clip.hardEdge,
          child: SizedBox.fromSize(
            size: pictureInfo.size,
            child: _RawVectorGraphicWidget(
              pictureInfo: pictureInfo,
              colorFilter: widget.colorFilter,
              opacity: widget.opacity,
              scale: scale,
            ),
          ),
        ),
      );
    } else {
      child = widget.placeholderBuilder?.call(context) ??
          SizedBox(width: widget.width, height: widget.height);
    }

    if (!widget.excludeFromSemantics) {
      child = Semantics(
        container: widget.semanticsLabel != null,
        image: true,
        label: widget.semanticsLabel ?? '',
        child: child,
      );
    }
    return child;
  }
}

/// An interface that can be implemented to support decoding vector graphic
/// binary assets from different byte sources.
///
/// A bytes loader class should not be constructed directly in a build method,
/// if this is done the corresponding [VectorGraphic] widget may repeatedly
/// reload the bytes.
///
/// See also:
///   * [AssetBytesLoader], for loading from the asset bundle.
///   * [NetworkBytesLoader], for loading network bytes.
@immutable
abstract class BytesLoader {
  /// Const constructor to allow subtypes to be const.
  const BytesLoader();

  /// Load the byte data for a vector graphic binary asset.
  Future<ByteData> loadBytes(BuildContext context);
}

/// Loads vector graphics data from an asset bundle.
///
/// This loader does not cache bytes by default. The Flutter framework
/// implementations of [AssetBundle] also do not typically cache binary data.
///
/// Callers that would benefit from caching should provide a custom
/// [AssetBundle] that caches data, or should create their own implementation
/// of an asset bytes loader.
class AssetBytesLoader extends BytesLoader {
  /// A loader that retrieves bytes from an [AssetBundle].
  ///
  /// See [AssetBytesLoader].
  const AssetBytesLoader(
    this.assetName, {
    this.packageName,
    this.assetBundle,
  });

  /// The name of the asset to load.
  final String assetName;

  /// The package name to load from, if any.
  final String? packageName;

  /// The asset bundle to use.
  ///
  /// If unspecified, [DefaultAssetBundle.of] the current context will be used.
  final AssetBundle? assetBundle;

  @override
  Future<ByteData> loadBytes(BuildContext context) {
    return (assetBundle ?? DefaultAssetBundle.of(context)).load(assetName);
  }

  @override
  int get hashCode => Object.hash(assetName, packageName, assetBundle);

  @override
  bool operator ==(Object other) {
    return other is AssetBytesLoader &&
        other.assetName == assetName &&
        other.assetBundle == assetBundle &&
        other.packageName == packageName;
  }
}

/// A controller for loading vector graphics data from over the network.
///
/// This loader does not cache bytes requested from the network.
class NetworkBytesLoader extends BytesLoader {
  /// Creates a new loading context for network bytes.
  const NetworkBytesLoader(
    this.url, {
    this.headers,
  });

  /// The HTTP headers to use for the network request.
  final Map<String, String>? headers;

  /// The [Uri] of the resource to request.
  final Uri url;

  @override
  Future<ByteData> loadBytes(BuildContext context) async {
    final Uint8List bytes = await httpGet(url, headers: headers);
    return bytes.buffer.asByteData();
  }

  @override
  int get hashCode => Object.hash(url, headers);

  @override
  bool operator ==(Object other) {
    return other is NetworkBytesLoader &&
        other.headers == headers &&
        other.url == url;
  }
}

class _RawVectorGraphicWidget extends SingleChildRenderObjectWidget {
  const _RawVectorGraphicWidget({
    required this.pictureInfo,
    required this.colorFilter,
    required this.opacity,
<<<<<<< HEAD
    required this.scale,
  }) : super(key: key);
=======
  });
>>>>>>> 8cc830d7

  final PictureInfo pictureInfo;
  final ColorFilter? colorFilter;
  final double opacity;
  final double scale;

  @override
  RenderObject createRenderObject(BuildContext context) {
    return RenderVectorGraphic(
      pictureInfo,
      colorFilter,
      MediaQuery.maybeOf(context)?.devicePixelRatio ?? 1.0,
      opacity,
      scale,
    );
  }

  @override
  void updateRenderObject(
    BuildContext context,
    covariant RenderVectorGraphic renderObject,
  ) {
    renderObject
      ..pictureInfo = pictureInfo
      ..colorFilter = colorFilter
      ..devicePixelRatio = MediaQuery.maybeOf(context)?.devicePixelRatio ?? 1.0
      ..opacity = opacity
      ..scale = scale;
  }
}<|MERGE_RESOLUTION|>--- conflicted
+++ resolved
@@ -326,12 +326,8 @@
     required this.pictureInfo,
     required this.colorFilter,
     required this.opacity,
-<<<<<<< HEAD
     required this.scale,
-  }) : super(key: key);
-=======
   });
->>>>>>> 8cc830d7
 
   final PictureInfo pictureInfo;
   final ColorFilter? colorFilter;
