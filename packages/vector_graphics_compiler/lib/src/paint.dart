--- conflicted
+++ resolved
@@ -81,12 +81,9 @@
 abstract class Shader {
   /// Allows subclasses to be const.
   const Shader();
-<<<<<<< HEAD
-=======
 
   /// Apply the bounds and transform the the shader.
   Shader applyBounds(Rect bounds, AffineMatrix transform);
->>>>>>> d01c2953
 }
 
 /// A [Shader] that describes a linear gradient from [from] to [to].
