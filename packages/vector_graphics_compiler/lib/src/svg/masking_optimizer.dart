<<<<<<< HEAD
=======
// Copyright 2013 The Flutter Authors. All rights reserved.
// Use of this source code is governed by a BSD-style license that can be
// found in the LICENSE file.
>>>>>>> ed7d81b2
import 'dart:typed_data';

import 'package:vector_graphics_compiler/src/svg/node.dart';
import 'package:vector_graphics_compiler/src/svg/resolver.dart';
import 'package:vector_graphics_compiler/src/svg/visitor.dart';
import 'package:vector_graphics_compiler/vector_graphics_compiler.dart';
import 'package:vector_graphics_compiler/src/svg/path_ops.dart' as path_ops;

class _Result {
  _Result(this.node);

  final Node node;
  final List<Node> children = <Node>[];
  Node parent = Node.empty;
  bool deleteMaskNode = true;
}

/// Converts a vector_graphics PathFillType to a path_ops FillType.
path_ops.FillType toPathOpsFillTyle(PathFillType fill) {
  switch (fill) {
    case PathFillType.evenOdd:
      return path_ops.FillType.evenOdd;

    case PathFillType.nonZero:
      return path_ops.FillType.nonZero;
  }
}

/// Converts a path_ops FillType to a vector_graphics PathFillType
PathFillType toVectorGraphicsFillType(path_ops.FillType fill) {
  switch (fill) {
    case path_ops.FillType.evenOdd:
      return PathFillType.evenOdd;

    case path_ops.FillType.nonZero:
      return PathFillType.nonZero;
  }
}

/// Converts vector_graphics Path to path_ops Path.
path_ops.Path toPathOpsPath(Path path) {
  final path_ops.Path newPath = path_ops.Path(toPathOpsFillTyle(path.fillType));

  for (PathCommand command in path.commands) {
    switch (command.type) {
      case PathCommandType.line:
        final LineToCommand lineToCommand = command as LineToCommand;
        newPath.lineTo(lineToCommand.x, lineToCommand.y);
        break;
      case PathCommandType.cubic:
        final CubicToCommand cubicToCommand = command as CubicToCommand;
        newPath.cubicTo(cubicToCommand.x1, cubicToCommand.y1, cubicToCommand.x2,
            cubicToCommand.y2, cubicToCommand.x3, cubicToCommand.y3);
        break;
      case PathCommandType.move:
        final MoveToCommand moveToCommand = command as MoveToCommand;
        newPath.moveTo(moveToCommand.x, moveToCommand.y);
        break;
      case PathCommandType.close:
        newPath.close();
        break;
    }
  }

  return newPath;
}

/// Converts path_ops Path to VectorGraphicsPath.
Path toVectorGraphicsPath(path_ops.Path path) {
  final List<PathCommand> newCommands = <PathCommand>[];

  int index = 0;
  final Float32List points = path.points;
  for (path_ops.PathVerb verb in path.verbs.toList()) {
    switch (verb) {
      case path_ops.PathVerb.moveTo:
        newCommands.add(MoveToCommand(points[index++], points[index++]));
        break;
      case path_ops.PathVerb.lineTo:
        newCommands.add(LineToCommand(points[index++], points[index++]));
        break;
      case path_ops.PathVerb.cubicTo:
        newCommands.add(CubicToCommand(
          points[index++],
          points[index++],
          points[index++],
          points[index++],
          points[index++],
          points[index++],
        ));
        break;
      case path_ops.PathVerb.close:
        newCommands.add(const CloseCommand());
        break;
    }
  }

  final Path newPath = Path(
      commands: newCommands, fillType: toVectorGraphicsFillType(path.fillType));

  return newPath;
}

/// Gets the single child recursively,
/// returns null if there are 0 children or more than 1.
ResolvedPathNode? getSingleChild(Node node) {
  if (node is ResolvedPathNode) {
    return node;
  } else if (node is ParentNode && node.children.length == 1) {
    return getSingleChild(node.children.first);
  }
  return null;
}

/// Simplifies masking operations into PathNodes.
/// Note this will not optimize cases where 'stroke-width' is set,
/// there are multiple path nodes in a mask or cases where
/// the intersection of the mask and the path results in
/// Path.commands being empty.
class MaskingOptimizer extends Visitor<_Result, Node>
    with ErrorOnUnResolvedNode<_Result, Node> {
  /// List of masks to add.
  final List<ResolvedPathNode> masksToApply = <ResolvedPathNode>[];

  /// Applies visitor to given node.
  Node apply(Node node) {
    final Node newNode = node.accept(this, null).node;
    return newNode;
  }

  /// Applies mask to a path node, and returns resulting path node.
  ResolvedPathNode applyMask(Node child, ResolvedPathNode maskPathNode) {
    final ResolvedPathNode pathNode = child as ResolvedPathNode;
    final path_ops.Path maskPathOpsPath = toPathOpsPath(maskPathNode.path);
    final path_ops.Path pathPathOpsPath = toPathOpsPath(pathNode.path);
    final path_ops.Path intersection =
        maskPathOpsPath.applyOp(pathPathOpsPath, path_ops.PathOp.intersect);
    final Path newPath = toVectorGraphicsPath(intersection);
    final ResolvedPathNode newPathNode = ResolvedPathNode(
        paint: pathNode.paint, bounds: maskPathNode.bounds, path: newPath);

    maskPathOpsPath.dispose();
    pathPathOpsPath.dispose();
    intersection.dispose();

    return newPathNode;
  }

  @override
  _Result visitEmptyNode(Node node, void data) {
    final _Result _result = _Result(node);
    return _result;
  }

  /// Visits applies optimizer to all children of ResolvedMaskNode.
  _Result visitChildren(Node node, _Result data) {
    if (node is ResolvedMaskNode) {
      data = node.child.accept(this, data);
    }
    return data;
  }

  @override
  _Result visitParentNode(ParentNode parentNode, Node data) {
    final List<Node> newChildren = <Node>[];
    bool deleteMaskNode = true;

    for (Node child in parentNode.children) {
      final _Result childResult = child.accept(this, parentNode);
      newChildren.add(childResult.node);
      if (childResult.deleteMaskNode == false) {
        deleteMaskNode = false;
      }
    }

    final ParentNode newParentNode = ParentNode(parentNode.attributes,
        precalculatedTransform: parentNode.transform, children: newChildren);

    final _Result _result = _Result(newParentNode);

    _result.deleteMaskNode = deleteMaskNode;

    return _result;
  }

  @override
  _Result visitMaskNode(MaskNode maskNode, Node data) {
    final _Result _result = _Result(maskNode);

    return _result;
  }

  @override
  _Result visitPathNode(PathNode pathNode, Node data) {
    final _Result _result = _Result(pathNode);
    return _result;
  }

  @override
  _Result visitResolvedMaskNode(ResolvedMaskNode maskNode, void data) {
    _Result _result = _Result(maskNode);
    final ResolvedPathNode? singleMaskPathNode = getSingleChild(maskNode.mask);

    if (singleMaskPathNode != null) {
      masksToApply.add(singleMaskPathNode);
      final _Result childResult = maskNode.child.accept(this, maskNode);
      masksToApply.removeLast();

      if (childResult.deleteMaskNode) {
        _result = _Result(childResult.node);
      } else {
        final ResolvedMaskNode newMaskNode = ResolvedMaskNode(
            child: childResult.node,
            mask: maskNode.mask,
            blendMode: maskNode.blendMode);
        _result = _Result(newMaskNode);
      }
    } else {
      final _Result childResult = maskNode.child.accept(this, maskNode);
      final ResolvedMaskNode newMaskNode = ResolvedMaskNode(
          child: childResult.node,
          mask: maskNode.mask,
          blendMode: maskNode.blendMode);
      _result = _Result(newMaskNode);
    }

    return _result;
  }

  @override
  _Result visitResolvedClipNode(ResolvedClipNode clipNode, Node data) {
    final _Result childResult = clipNode.child.accept(this, clipNode);
    final ResolvedClipNode newClipNode =
        ResolvedClipNode(clips: clipNode.clips, child: childResult.node);
    final _Result _result = _Result(newClipNode);
    _result.children.add(childResult.node);

    return _result;
  }

  @override
  _Result visitResolvedPath(ResolvedPathNode pathNode, Node data) {
    _Result _result = _Result(pathNode);
    bool hasStrokeWidth = false;
    bool deleteMaskNode = true;

    if (pathNode.paint.stroke?.width != null) {
      hasStrokeWidth = true;
      _result.deleteMaskNode = false;
    }

    if (masksToApply.isNotEmpty && !hasStrokeWidth) {
      ResolvedPathNode newPathNode = pathNode;
      for (ResolvedPathNode maskPathNode in masksToApply) {
        final ResolvedPathNode intersection =
            applyMask(newPathNode, maskPathNode);
        if (intersection.path.commands.isNotEmpty) {
          newPathNode = intersection;
        } else {
          deleteMaskNode = false;
          break;
        }
      }
      _result = _Result(newPathNode);
      _result.deleteMaskNode = deleteMaskNode;
    }

    return _result;
  }

  @override
  _Result visitResolvedText(ResolvedTextNode textNode, Node data) {
    final _Result _result = _Result(textNode);
    return _result;
  }

  @override
  _Result visitResolvedVerticesNode(
      ResolvedVerticesNode verticesNode, Node data) {
    final _Result _result = _Result(verticesNode);
    return _result;
  }

  @override
  _Result visitSaveLayerNode(SaveLayerNode layerNode, Node data) {
    final List<Node> newChildren = <Node>[];
    for (Node child in layerNode.children) {
      final _Result childResult = child.accept(this, layerNode);
      newChildren.add(childResult.node);
    }
    final SaveLayerNode newLayerNode = SaveLayerNode(layerNode.attributes,
        paint: layerNode.paint, children: newChildren);

    final _Result _result = _Result(newLayerNode);
    _result.children.addAll(newChildren);
    return _result;
  }

  @override
  _Result visitViewportNode(ViewportNode viewportNode, void data) {
    final List<Node> children = <Node>[];
    for (Node child in viewportNode.children) {
      final _Result childNode = child.accept(this, viewportNode);
      children.add(childNode.node);
    }

    final ViewportNode node = ViewportNode(
      viewportNode.attributes,
      width: viewportNode.width,
      height: viewportNode.height,
      transform: viewportNode.transform,
      children: children,
    );

    final _Result _result = _Result(node);
    _result.children.addAll(children);
    return _result;
  }
}<|MERGE_RESOLUTION|>--- conflicted
+++ resolved
@@ -1,9 +1,7 @@
-<<<<<<< HEAD
-=======
 // Copyright 2013 The Flutter Authors. All rights reserved.
 // Use of this source code is governed by a BSD-style license that can be
 // found in the LICENSE file.
->>>>>>> ed7d81b2
+
 import 'dart:typed_data';
 
 import 'package:vector_graphics_compiler/src/svg/node.dart';
