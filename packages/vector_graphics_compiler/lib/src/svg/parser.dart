import 'dart:collection';

import 'package:meta/meta.dart';
import 'package:vector_graphics_compiler/src/svg/tessellator.dart';
import 'package:vector_graphics_compiler/src/svg/masking_optimizer.dart';
<<<<<<< HEAD
import 'package:vector_graphics_compiler/src/svg/clipping_optimizer.dart';
=======
>>>>>>> 4da47c1d
import 'package:vector_graphics_compiler/src/svg/path_ops.dart' as path_ops;
import 'package:xml/xml_events.dart';

import '../geometry/basic_types.dart';
import '../geometry/matrix.dart';
import '../geometry/path.dart';
import '../paint.dart';
import '../vector_instructions.dart';
import 'colors.dart';
import 'node.dart';
import 'numbers.dart' hide parseDoubleWithUnits;
import 'numbers.dart' as numbers show parseDoubleWithUnits;
import 'opacity_peephole.dart';
import 'parsers.dart';
import 'resolver.dart';
import 'theme.dart';
import 'visitor.dart';

final Set<String> _unhandledElements = <String>{'title', 'desc'};

typedef _ParseFunc = Future<void>? Function(
    SvgParser parserState, bool warningsAsErrors);
typedef _PathFunc = Path? Function(SvgParser parserState);

const Map<String, _ParseFunc> _svgElementParsers = <String, _ParseFunc>{
  'svg': _Elements.svg,
  'g': _Elements.g,
  'a': _Elements.g, // treat as group
  'use': _Elements.use,
  'symbol': _Elements.symbol,
  'mask': _Elements.symbol, // treat as symbol
  'radialGradient': _Elements.radialGradient,
  'linearGradient': _Elements.linearGradient,
  'clipPath': _Elements.clipPath,
  'image': _Elements.image,
  'text': _Elements.text,
};

const Map<String, _PathFunc> _svgPathFuncs = <String, _PathFunc>{
  'circle': _Paths.circle,
  'path': _Paths.path,
  'rect': _Paths.rect,
  'polygon': _Paths.polygon,
  'polyline': _Paths.polyline,
  'ellipse': _Paths.ellipse,
  'line': _Paths.line,
};

// ignore: avoid_classes_with_only_static_members
class _Elements {
  static Future<void>? svg(SvgParser parserState, bool warningsAsErrors) {
    final _Viewport viewBox = parserState._parseViewBox();

    // TODO(dnfield): Support nested SVG elements. https://github.com/dnfield/flutter_svg/issues/132
    if (parserState._root != null) {
      const String errorMessage = 'Unsupported nested <svg> element.';
      if (warningsAsErrors) {
        throw UnsupportedError(errorMessage);
      }
      parserState._parentDrawables.addLast(
        _SvgGroupTuple(
          'svg',
          ViewportNode(
            parserState._currentAttributes,
            width: viewBox.width,
            height: viewBox.height,
            transform: viewBox.transform,
          ),
        ),
      );
      return null;
    }
    parserState._root = ViewportNode(
      parserState._currentAttributes,
      width: viewBox.width,
      height: viewBox.height,
      transform: viewBox.transform,
    );
    parserState.addGroup(parserState._currentStartElement!, parserState._root!);
    return null;
  }

  static Future<void>? g(SvgParser parserState, bool warningsAsErrors) {
    if (parserState._currentStartElement?.isSelfClosing == true) {
      return null;
    }
    final ParentNode parent = parserState.currentGroup!;

    final ParentNode group = ParentNode(parserState._currentAttributes);
    parent.addChild(
      group,
      clipId: parserState._currentAttributes.clipPathId,
      clipResolver: parserState._definitions.getClipPath,
      maskId: parserState.attribute('mask'),
      maskResolver: parserState._definitions.getDrawable,
    );
    parserState.addGroup(parserState._currentStartElement!, group);
    return null;
  }

  static Future<void>? symbol(SvgParser parserState, bool warningsAsErrors) {
    final ParentNode group = ParentNode(parserState._currentAttributes);
    parserState.addGroup(parserState._currentStartElement!, group);
    return null;
  }

  static Future<void>? use(SvgParser parserState, bool warningsAsErrors) {
    final ParentNode? parent = parserState.currentGroup;
    final String xlinkHref = parserState._currentAttributes.href!;
    if (xlinkHref.isEmpty) {
      return null;
    }

    final AffineMatrix transform =
        (parseTransform(parserState.attribute('transform')) ??
                AffineMatrix.identity)
            .translated(
      parserState.parseDoubleWithUnits(
        parserState.attribute('x', def: '0'),
      )!,
      parserState.parseDoubleWithUnits(
        parserState.attribute('y', def: '0'),
      )!,
    );

    final ParentNode group = ParentNode(
      parserState._currentAttributes,
      precalculatedTransform: transform,
    );

    group.addChild(
      DeferredNode(
        parserState._currentAttributes,
        refId: 'url($xlinkHref)',
        resolver: parserState._definitions.getDrawable,
      ),
      clipResolver: parserState._definitions.getClipPath,
      maskResolver: parserState._definitions.getDrawable,
    );
    parserState.checkForIri(group);
    parent!.addChild(
      group,
      clipId: parserState._currentAttributes.clipPathId,
      clipResolver: parserState._definitions.getClipPath,
      maskId: parserState.attribute('mask'),
      maskResolver: parserState._definitions.getDrawable,
    );
    return null;
  }

  static Future<void>? parseStops(
    SvgParser parserState,
    List<Color> colors,
    List<double> offsets,
  ) {
    for (XmlEvent event in parserState._readSubtree()) {
      if (event is XmlEndElementEvent) {
        continue;
      }
      if (event is XmlStartElementEvent) {
        final String rawOpacity = parserState.attribute(
          'stop-opacity',
          def: '1',
        )!;
        final Color stopColor =
            parserState.parseColor(parserState.attribute('stop-color')) ??
                Color.opaqueBlack;
        colors.add(stopColor.withOpacity(parseDouble(rawOpacity)!));

        final String rawOffset = parserState.attribute(
          'offset',
          def: '0%',
        )!;
        offsets.add(parseDecimalOrPercentage(rawOffset));
      }
    }
    return null;
  }

  static Future<void>? radialGradient(
    SvgParser parserState,
    bool warningsAsErrors,
  ) {
    final GradientUnitMode? unitMode = parserState.parseGradientUnitMode();
    final String? rawCx = parserState.attribute('cx', def: '50%');
    final String? rawCy = parserState.attribute('cy', def: '50%');
    final String? rawR = parserState.attribute('r', def: '50%');
    final String? rawFx = parserState.attribute('fx', def: rawCx);
    final String? rawFy = parserState.attribute('fy', def: rawCy);
    final TileMode? spreadMethod = parserState.parseTileMode();
    final String id = parserState.buildUrlIri();
    final AffineMatrix? originalTransform = parseTransform(
      parserState.attribute('gradientTransform'),
    );

    List<double>? offsets;
    List<Color>? colors;

    final bool defer = parserState._currentStartElement!.isSelfClosing;
    if (!defer) {
      offsets = <double>[];
      colors = <Color>[];
      parseStops(parserState, colors, offsets);
    }

    final double cx = parseDecimalOrPercentage(rawCx!);
    final double cy = parseDecimalOrPercentage(rawCy!);
    final double r = parseDecimalOrPercentage(rawR!);
    final double fx = parseDecimalOrPercentage(rawFx!);
    final double fy = parseDecimalOrPercentage(rawFy!);

    parserState._definitions.addGradient(
      RadialGradient(
        id: id,
        center: Point(cx, cy),
        radius: r,
        focalPoint: (fx != cx || fy != cy) ? Point(fx, fy) : null,
        colors: colors,
        offsets: offsets,
        unitMode: unitMode,
        tileMode: spreadMethod,
        transform: originalTransform,
      ),
      parserState._currentAttributes.href,
    );
    return null;
  }

  static Future<void>? linearGradient(
    SvgParser parserState,
    bool warningsAsErrors,
  ) {
    final GradientUnitMode? unitMode = parserState.parseGradientUnitMode();
    final String x1 = parserState.attribute('x1', def: '0%')!;
    final String x2 = parserState.attribute('x2', def: '100%')!;
    final String y1 = parserState.attribute('y1', def: '0%')!;
    final String y2 = parserState.attribute('y2', def: '0%')!;
    final String id = parserState.buildUrlIri();
    final AffineMatrix? originalTransform = parseTransform(
      parserState.attribute('gradientTransform'),
    );
    final TileMode? spreadMethod = parserState.parseTileMode();

    List<double>? offsets;
    List<Color>? colors;

    final bool defer = parserState._currentStartElement!.isSelfClosing;
    if (!defer) {
      offsets = <double>[];
      colors = <Color>[];
      parseStops(parserState, colors, offsets);
    }

    final Point fromPoint = Point(
      parseDecimalOrPercentage(x1),
      parseDecimalOrPercentage(y1),
    );
    final Point toPoint = Point(
      parseDecimalOrPercentage(x2),
      parseDecimalOrPercentage(y2),
    );

    parserState._definitions.addGradient(
      LinearGradient(
        id: id,
        from: fromPoint,
        to: toPoint,
        colors: colors,
        offsets: offsets,
        tileMode: spreadMethod,
        unitMode: unitMode,
        transform: originalTransform,
      ),
      parserState._currentAttributes.href,
    );

    return null;
  }

  static Future<void>? clipPath(SvgParser parserState, bool warningsAsErrors) {
    final String id = parserState.buildUrlIri();
    final List<Node> pathNodes = <Node>[];
    for (XmlEvent event in parserState._readSubtree()) {
      if (event is XmlEndElementEvent) {
        continue;
      }
      if (event is XmlStartElementEvent) {
        final _PathFunc? pathFn = _svgPathFuncs[event.name];

        if (pathFn != null) {
          final Path sourcePath = parserState.applyTransformIfNeeded(
            pathFn(parserState)!,
            parserState.currentGroup?.transform,
          );
          pathNodes.add(
            PathNode(
              Path(
                commands: sourcePath.commands.toList(),
                fillType: parserState._currentAttributes.clipRule ??
                    PathFillType.nonZero,
              ),
              parserState._currentAttributes,
            ),
          );
        } else if (event.name == 'use') {
          final String? xlinkHref = parserState._currentAttributes.href;
          pathNodes.add(
            DeferredNode(
              parserState._currentAttributes,
              refId: 'url($xlinkHref)',
              resolver: parserState._definitions.getDrawable,
            ),
          );
        } else {
          final String errorMessage =
              'Unsupported clipPath child ${event.name}';
          if (warningsAsErrors) {
            throw UnsupportedError(errorMessage);
          }
        }
      }
    }
    parserState._definitions.addClipPath(
      id,
      pathNodes,
    );
    return null;
  }

  static Future<void> image(
      SvgParser parserState, bool warningsAsErrors) async {
    throw UnsupportedError('The <image> tag is not supported by this library.');
  }

  static Future<void> text(
    SvgParser parserState,
    bool warningsAsErrors,
  ) async {
    assert(parserState.currentGroup != null);
    if (parserState._currentStartElement!.isSelfClosing) {
      return;
    }
    final List<SvgAttributes> currentAttributes = <SvgAttributes>[
      parserState._currentAttributes
    ];

    SvgAttributes computeCurrentAttributes() {
      final SvgAttributes current = currentAttributes.last;
      final SvgAttributes newAttributes = parserState._currentAttributes
          .applyParent(current, includePosition: true);
      currentAttributes.add(newAttributes);
      return newAttributes;
    }

    void appendText(String text) {
      if (text.isEmpty) {
        return;
      }
      final SvgAttributes attributes = computeCurrentAttributes();
      final String rawX = attributes.raw['x'] ?? '0';
      final String rawY = attributes.raw['y'] ?? '0';
      final bool absolute =
          !isPercentage(rawX); // TODO: do we need to handle mixed case.
      final double x = parseDecimalOrPercentage(rawX);
      final double y = parseDecimalOrPercentage(rawY);

      parserState.currentGroup!.addChild(
        TextNode(
          text,
          Point(x, y),
          absolute,
          parserState.parseFontSize(attributes.raw['font-size']),
          FontWeight.values[
              parserState.parseFontWeight(attributes.raw['font-weight'])],
          attributes,
        ),
        clipResolver: parserState._definitions.getClipPath,
        maskResolver: parserState._definitions.getDrawable,
      );
    }

    for (XmlEvent event in parserState._readSubtree()) {
      if (event is XmlCDATAEvent) {
        appendText(event.text.trim());
      } else if (event is XmlTextEvent) {
        appendText(event.text.trim());
      } else if (event is XmlEndElementEvent) {
        currentAttributes.removeLast();
      }
    }
  }
}

// ignore: avoid_classes_with_only_static_members
class _Paths {
  static Path circle(SvgParser parserState) {
    final double cx = parserState.parseDoubleWithUnits(
      parserState.attribute('cx', def: '0'),
    )!;
    final double cy = parserState.parseDoubleWithUnits(
      parserState.attribute('cy', def: '0'),
    )!;
    final double r = parserState.parseDoubleWithUnits(
      parserState.attribute('r', def: '0'),
    )!;
    final Rect oval = Rect.fromCircle(cx, cy, r);
    return PathBuilder(parserState._currentAttributes.fillRule)
        .addOval(oval)
        .toPath();
  }

  static Path path(SvgParser parserState) {
    final String d = parserState.attribute('d', def: '')!;
    return parseSvgPathData(d, parserState._currentAttributes.fillRule);
  }

  static Path rect(SvgParser parserState) {
    final double x = parserState.parseDoubleWithUnits(
      parserState.attribute('x', def: '0'),
    )!;
    final double y = parserState.parseDoubleWithUnits(
      parserState.attribute('y', def: '0'),
    )!;
    final double w = parserState.parseDoubleWithUnits(
      parserState.attribute('width', def: '0'),
    )!;
    final double h = parserState.parseDoubleWithUnits(
      parserState.attribute('height', def: '0'),
    )!;
    String? rxRaw = parserState.attribute('rx');
    String? ryRaw = parserState.attribute('ry');
    rxRaw ??= ryRaw;
    ryRaw ??= rxRaw;

    if (rxRaw != null && rxRaw != '') {
      final double rx = parserState.parseDoubleWithUnits(rxRaw)!;
      final double ry = parserState.parseDoubleWithUnits(ryRaw)!;
      return PathBuilder(parserState._currentAttributes.fillRule)
          .addRRect(Rect.fromLTWH(x, y, w, h), rx, ry)
          .toPath();
    }

    return PathBuilder(parserState._currentAttributes.fillRule)
        .addRect(Rect.fromLTWH(x, y, w, h))
        .toPath();
  }

  static Path? polygon(SvgParser parserState) {
    return parsePathFromPoints(parserState, true);
  }

  static Path? polyline(SvgParser parserState) {
    return parsePathFromPoints(parserState, false);
  }

  static Path? parsePathFromPoints(SvgParser parserState, bool close) {
    final String points = parserState.attribute('points', def: '')!;
    if (points == '') {
      return null;
    }
    final String path = 'M$points${close ? 'z' : ''}';

    return parseSvgPathData(path, parserState._currentAttributes.fillRule);
  }

  static Path ellipse(SvgParser parserState) {
    final double cx = parserState.parseDoubleWithUnits(
      parserState.attribute('cx', def: '0'),
    )!;
    final double cy = parserState.parseDoubleWithUnits(
      parserState.attribute('cy', def: '0'),
    )!;
    final double rx = parserState.parseDoubleWithUnits(
      parserState.attribute('rx', def: '0'),
    )!;
    final double ry = parserState.parseDoubleWithUnits(
      parserState.attribute('ry', def: '0'),
    )!;

    final Rect r = Rect.fromLTWH(cx - rx, cy - ry, rx * 2, ry * 2);
    return PathBuilder(parserState._currentAttributes.fillRule)
        .addOval(r)
        .toPath();
  }

  static Path line(SvgParser parserState) {
    final double x1 = parserState.parseDoubleWithUnits(
      parserState.attribute('x1', def: '0'),
    )!;
    final double x2 = parserState.parseDoubleWithUnits(
      parserState.attribute('x2', def: '0'),
    )!;
    final double y1 = parserState.parseDoubleWithUnits(
      parserState.attribute('y1', def: '0'),
    )!;
    final double y2 = parserState.parseDoubleWithUnits(
      parserState.attribute('y2', def: '0'),
    )!;

    return PathBuilder(parserState._currentAttributes.fillRule)
        .moveTo(x1, y1)
        .lineTo(x2, y2)
        .toPath();
  }
}

class _SvgGroupTuple {
  _SvgGroupTuple(this.name, this.drawable);

  final String name;
  final ParentNode drawable;
}

/// Parse an SVG to the initial Node tree.
@visibleForTesting
Future<Node> parseToNodeTree(String source) {
  return SvgParser(source, const SvgTheme(), null, true)._parseToNodeTree();
}

/// Reads an SVG XML string and via the [parse] method creates a set of
/// [VectorInstructions].
class SvgParser {
  /// Creates a new [SvgParser].
  SvgParser(
    String xml,
    this.theme,
    this._key,
    this._warningsAsErrors,
  ) : _eventIterator = parseEvents(xml).iterator;

  /// The theme used when parsing SVG elements.
  final SvgTheme theme;

  final Iterator<XmlEvent> _eventIterator;
  final String? _key;
  final bool _warningsAsErrors;
  final _Resolver _definitions = _Resolver();
  final Queue<_SvgGroupTuple> _parentDrawables = ListQueue<_SvgGroupTuple>(10);

  /// Toggles whether [MaskingOptimizer] is enabled or disabled.
  bool? enableMaskingOptimizer = true;
<<<<<<< HEAD

  /// Toggles whether [ClippingOptimizer] is enabled or disabled.
  bool? enableClippingOptimizer = true;

=======
>>>>>>> 4da47c1d
  ViewportNode? _root;
  SvgAttributes _currentAttributes = SvgAttributes.empty;
  XmlStartElementEvent? _currentStartElement;

  /// The current depth of the reader in the XML hierarchy.
  int depth = 0;

  void _discardSubtree() {
    final int subtreeStartDepth = depth;
    while (_eventIterator.moveNext()) {
      final XmlEvent event = _eventIterator.current;
      if (event is XmlStartElementEvent && !event.isSelfClosing) {
        depth += 1;
      } else if (event is XmlEndElementEvent) {
        depth -= 1;
        assert(depth >= 0);
      }
      _currentAttributes = SvgAttributes.empty;
      _currentStartElement = null;
      if (depth < subtreeStartDepth) {
        return;
      }
    }
  }

  Iterable<XmlEvent> _readSubtree() sync* {
    final int subtreeStartDepth = depth;
    while (_eventIterator.moveNext()) {
      final XmlEvent event = _eventIterator.current;
      bool isSelfClosing = false;
      if (event is XmlStartElementEvent) {
        final Map<String, String> attributeMap =
            _createAttributeMap(event.attributes);
        if (!_isVisible(attributeMap)) {
          if (!event.isSelfClosing) {
            depth += 1;
            _discardSubtree();
          }
          continue;
        }
        _currentAttributes = _createSvgAttributes(
          attributeMap,
          currentColor: depth == 0 ? theme.currentColor : null,
        );
        _currentStartElement = event;
        depth += 1;
        isSelfClosing = event.isSelfClosing;
      }
      yield event;

      if (isSelfClosing || event is XmlEndElementEvent) {
        depth -= 1;
        assert(depth >= 0);
        _currentAttributes = SvgAttributes.empty;
        _currentStartElement = null;
      }
      if (depth < subtreeStartDepth) {
        return;
      }
    }
  }

  Future<void> _parseTree() async {
    for (XmlEvent event in _readSubtree()) {
      if (event is XmlStartElementEvent) {
        if (startElement(event)) {
          continue;
        }
        final _ParseFunc? parseFunc = _svgElementParsers[event.name];
        await parseFunc?.call(this, _warningsAsErrors);
        if (parseFunc == null) {
          if (!event.isSelfClosing) {
            _discardSubtree();
          }
          assert(() {
            unhandledElement(event);
            return true;
          }());
        }
      } else if (event is XmlEndElementEvent) {
        endElement(event);
      }
    }
    if (_root == null) {
      throw StateError('Invalid SVG data');
    }
    _definitions._seal();
  }

  /// Drive the XML reader to EOF and produce [VectorInstructions].
  Future<VectorInstructions> parse() async {
    await _parseTree();

    /// Resolve the tree
    final ResolvingVisitor resolvingVisitor = ResolvingVisitor();
    final OpacityPeepholeOptimizer opacityPeepholeOptimizer =
        OpacityPeepholeOptimizer();
    final Tessellator tessellator = Tessellator();
    final MaskingOptimizer maskingOptimizer = MaskingOptimizer();
<<<<<<< HEAD
    final ClippingOptimizer clippingOptimizer = ClippingOptimizer();
=======
>>>>>>> 4da47c1d

    Node newRoot = _root!.accept(resolvingVisitor, AffineMatrix.identity);
    if (isTesselatorInitialized) {
      newRoot = newRoot.accept(tessellator, null);
    }

    newRoot = opacityPeepholeOptimizer.apply(newRoot);

    if (enableMaskingOptimizer == true) {
      if (path_ops.isPathOpsInitialized) {
        newRoot = maskingOptimizer.apply(newRoot);
      } else {
        throw Exception('PathOps library was not initialized.');
      }
    }

<<<<<<< HEAD
    if (enableClippingOptimizer == true) {
      if (path_ops.isPathOpsInitialized) {
        newRoot = clippingOptimizer.apply(newRoot);
      } else {
        throw Exception('PathOps library was not initialized.');
      }
    }

=======
>>>>>>> 4da47c1d
    /// Convert to vector instructions
    final CommandBuilderVisitor commandVisitor = CommandBuilderVisitor();
    newRoot.accept(commandVisitor, null);

    return commandVisitor.toInstructions();
  }

  Future<Node> _parseToNodeTree() async {
    await _parseTree();
    return _root!;
  }

  /// Gets the attribute for the current position of the parser.
  String? attribute(String name, {String? def}) =>
      _currentAttributes.raw[name] ?? def;

  /// The current group, if any, in the [Drawable] heirarchy.
  ParentNode? get currentGroup {
    assert(_parentDrawables.isNotEmpty);
    return _parentDrawables.last.drawable;
  }

  /// The root bounds of the drawable.
  Rect get rootBounds {
    assert(_root != null, 'Cannot get rootBounds with null root');
    return _root!.viewport;
  }

  /// Whether this [DrawableStyleable] belongs in the [DrawableDefinitions] or not.
  bool checkForIri(AttributedNode? drawable) {
    final String iri = buildUrlIri();
    if (iri != emptyUrlIri) {
      _definitions.addDrawable(iri, drawable!);
      return true;
    }
    return false;
  }

  /// Appends a group to the collection.
  void addGroup(XmlStartElementEvent event, ParentNode drawable) {
    _parentDrawables.addLast(_SvgGroupTuple(event.name, drawable));
    checkForIri(drawable);
  }

  /// Updates the [VectorInstructions] with the current path and paint.
  bool addShape(XmlStartElementEvent event) {
    final _PathFunc? pathFunc = _svgPathFuncs[event.name];
    if (pathFunc == null) {
      return false;
    }
    if (!_currentAttributes.paintsAnything) {
      return true;
    }
    final ParentNode parent = _parentDrawables.last.drawable;
    final Path path = pathFunc(this)!;

    final PathNode drawable = PathNode(path, _currentAttributes);
    checkForIri(drawable);
    parent.addChild(
      drawable,
      clipId: _currentAttributes.clipPathId,
      clipResolver: _definitions.getClipPath,
      maskId: attribute('mask'),
      maskResolver: _definitions.getDrawable,
    );
    return true;
  }

  /// Potentially handles a starting element, if it was a singular shape or a
  /// `<defs>` element.
  bool startElement(XmlStartElementEvent event) {
    if (event.name == 'defs') {
      if (!event.isSelfClosing) {
        addGroup(
          event,
          ParentNode(_currentAttributes),
        );
        return true;
      }
    }
    return addShape(event);
  }

  /// Handles the end of an XML element.
  void endElement(XmlEndElementEvent event) {
    while (event.name == _parentDrawables.last.name &&
        _parentDrawables.last.drawable is ClipNode) {
      _parentDrawables.removeLast();
    }
    if (event.name == _parentDrawables.last.name) {
      _parentDrawables.removeLast();
    }
  }

  /// Prints an error for unhandled elements.
  ///
  /// Will only print an error once for unhandled/unexpected elements, except for
  /// `<style/>`, `<title/>`, and `<desc/>` elements.
  void unhandledElement(XmlStartElementEvent event) {
    final String errorMessage =
        'unhandled element ${event.name}; Picture key: $_key';
    if (_warningsAsErrors) {
      // Throw error instead of log warning.
      throw UnimplementedError(errorMessage);
    }
    if (_unhandledElements.add(event.name)) {
      print(errorMessage);
    }
  }

  /// Parses a `rawDouble` `String` to a `double`
  /// taking into account absolute and relative units
  /// (`px`, `em` or `ex`).
  ///
  /// Passing an `em` value will calculate the result
  /// relative to the provided [fontSize]:
  /// 1 em = 1 * `fontSize`.
  ///
  /// Passing an `ex` value will calculate the result
  /// relative to the provided [xHeight]:
  /// 1 ex = 1 * `xHeight`.
  ///
  /// The `rawDouble` might include a unit which is
  /// stripped off when parsed to a `double`.
  ///
  /// Passing `null` will return `null`.
  double? parseDoubleWithUnits(
    String? rawDouble, {
    bool tryParse = false,
  }) {
    return numbers.parseDoubleWithUnits(
      rawDouble,
      tryParse: tryParse,
      theme: theme,
    );
  }

  static final Map<String, double> _kTextSizeMap = <String, double>{
    'xx-small': 10,
    'x-small': 12,
    'small': 14,
    'medium': 18,
    'large': 22,
    'x-large': 26,
    'xx-large': 32,
  };

  /// Parses a `font-size` attribute.
  double parseFontSize(
    String? raw, {
    double? parentValue,
  }) {
    // Not specified in spec, but the default in many browsers.
    const double kDefaultFontSize = 16;

    if (raw == null || raw == '') {
      return kDefaultFontSize;
    }

    double? ret = parseDoubleWithUnits(
      raw,
      tryParse: true,
    );
    if (ret != null) {
      return ret;
    }

    raw = raw.toLowerCase().trim();
    ret = _kTextSizeMap[raw];
    if (ret != null) {
      return ret;
    }

    if (raw == 'larger') {
      if (parentValue == null) {
        return _kTextSizeMap['large']!;
      }
      return parentValue * 1.2;
    }

    if (raw == 'smaller') {
      if (parentValue == null) {
        return _kTextSizeMap['small']!;
      }
      return parentValue / 1.2;
    }

    throw StateError('Could not parse font-size: $raw');
  }

  double _parseRawWidthHeight(String raw) {
    if (raw == '100%' || raw == '') {
      return double.infinity;
    }
    assert(() {
      final RegExp notDigits = RegExp(r'[^\d\.]');
      if (!raw.endsWith('px') &&
          !raw.endsWith('em') &&
          !raw.endsWith('ex') &&
          raw.contains(notDigits)) {
        print(
            'Warning: Flutter SVG only supports the following formats for `width` and `height` on the SVG root:\n'
            '  width="100%"\n'
            '  width="100em"\n'
            '  width="100ex"\n'
            '  width="100px"\n'
            '  width="100" (where the number will be treated as pixels).\n'
            'The supplied value ($raw) will be discarded and treated as if it had not been specified.');
      }
      return true;
    }());
    return parseDoubleWithUnits(raw, tryParse: true) ?? double.infinity;
  }

  /// Parses an SVG @viewBox attribute (e.g. 0 0 100 100) to a [Viewport].
  _Viewport _parseViewBox() {
    final String viewBox = attribute('viewBox') ?? '';
    final String rawWidth = attribute('width') ?? '';
    final String rawHeight = attribute('height') ?? '';

    if (viewBox == '' && rawWidth == '' && rawHeight == '') {
      throw StateError('SVG did not specify dimensions\n\n'
          'The SVG library looks for a `viewBox` or `width` and `height` attribute '
          'to determine the viewport boundary of the SVG.  Note that these attributes, '
          'as with all SVG attributes, are case sensitive.\n'
          'During processing, the following attributes were found:\n'
          '  ${_currentAttributes.raw}');
    }

    if (viewBox == '') {
      final double width = _parseRawWidthHeight(rawWidth);
      final double height = _parseRawWidthHeight(rawHeight);
      return _Viewport(
        width,
        height,
        AffineMatrix.identity,
      );
    }

    final List<String> parts = viewBox.split(RegExp(r'[ ,]+'));
    if (parts.length < 4) {
      throw StateError('viewBox element must be 4 elements long');
    }
    final double width = parseDouble(parts[2])!;
    final double height = parseDouble(parts[3])!;
    final double translateX = -parseDouble(parts[0])!;
    final double translateY = -parseDouble(parts[1])!;

    return _Viewport(
      width,
      height,
      AffineMatrix.identity.translated(translateX, translateY),
    );
  }

  /// Builds an IRI in the form of `'url(#id)'`.
  String buildUrlIri() => 'url(#${_currentAttributes.id})';

  /// An empty IRI.
  static const String emptyUrlIri = _Resolver.emptyUrlIri;

  /// Parses a `spreadMethod` attribute into a [TileMode].
  TileMode? parseTileMode() {
    final String? spreadMethod = attribute('spreadMethod');
    switch (spreadMethod) {
      case 'pad':
        return TileMode.clamp;
      case 'repeat':
        return TileMode.repeated;
      case 'reflect':
        return TileMode.mirror;
    }
    return null;
  }

  /// Parses the `@gradientUnits` attribute.
  GradientUnitMode? parseGradientUnitMode() {
    final String? gradientUnits = attribute('gradientUnits');
    switch (gradientUnits) {
      case 'userSpaceOnUse':
        return GradientUnitMode.userSpaceOnUse;
      case 'objectBoundingBox':
        return GradientUnitMode.objectBoundingBox;
    }
    return null;
  }

  StrokeCap? _parseCap(
    String? raw,
    Stroke? definitionPaint,
  ) {
    switch (raw) {
      case 'butt':
        return StrokeCap.butt;
      case 'round':
        return StrokeCap.round;
      case 'square':
        return StrokeCap.square;
      default:
        return definitionPaint?.cap;
    }
  }

  StrokeJoin? _parseJoin(
    String? raw,
    Stroke? definitionPaint,
  ) {
    switch (raw) {
      case 'miter':
        return StrokeJoin.miter;
      case 'bevel':
        return StrokeJoin.bevel;
      case 'round':
        return StrokeJoin.round;
      default:
        return definitionPaint?.join;
    }
  }

  List<double>? _parseDashArray(String? rawDashArray) {
    if (rawDashArray == null || rawDashArray == '') {
      return null;
    } else if (rawDashArray == 'none') {
      return const <double>[];
    }

    final List<String> parts = rawDashArray.split(RegExp(r'[ ,]+'));
    final List<double> doubles = <double>[];
    bool atLeastOneNonZeroDash = false;
    for (final String part in parts) {
      final double dashOffset = parseDoubleWithUnits(part)!;
      if (dashOffset != 0) {
        atLeastOneNonZeroDash = true;
      }
      doubles.add(dashOffset);
    }
    if (doubles.isEmpty || !atLeastOneNonZeroDash) {
      return null;
    }
    return doubles;
  }

  double? _parseDashOffset(String? rawDashOffset) {
    return parseDoubleWithUnits(rawDashOffset);
  }

  Color? _determineFillColor(
    String rawFill,
    double opacity,
    bool explicitOpacity,
    Color? defaultFillColor,
    Color? currentColor,
  ) {
    final Color? color =
        parseColor(rawFill) ?? currentColor ?? defaultFillColor;

    if (explicitOpacity && color != null) {
      return color.withOpacity(opacity);
    }

    return color;
  }

  /// Applies a transform to a path if the [attributes] contain a `transform`.
  Path applyTransformIfNeeded(Path path, AffineMatrix? parentTransform) {
    final AffineMatrix? transform = parseTransform(attribute('transform'));

    if (transform != null) {
      return path.transformed(transform);
    } else {
      return path;
    }
  }

  /// Parses a `clipPath` element into a list of [Path]s.
  List<Path> parseClipPath() {
    final String? id = _currentAttributes.clipPathId;
    if (id != null) {
      return _definitions.getClipPath(id);
    }

    return <Path>[];
  }

  static const Map<String, BlendMode> _blendModes = <String, BlendMode>{
    'multiply': BlendMode.multiply,
    'screen': BlendMode.screen,
    'overlay': BlendMode.overlay,
    'darken': BlendMode.darken,
    'lighten': BlendMode.lighten,
    'color-dodge': BlendMode.colorDodge,
    'color-burn': BlendMode.colorBurn,
    'hard-light': BlendMode.hardLight,
    'soft-light': BlendMode.softLight,
    'difference': BlendMode.difference,
    'exclusion': BlendMode.exclusion,
    'hue': BlendMode.hue,
    'saturation': BlendMode.saturation,
    'color': BlendMode.color,
    'luminosity': BlendMode.luminosity,
  };

  /// Lookup the mask if the attribute is present.
  Node? parseMask() {
    final String? rawMaskAttribute = attribute('mask');
    if (rawMaskAttribute != null) {
      return _definitions.getDrawable(rawMaskAttribute);
    }

    return null;
  }

  /// Parse the raw font weight string.
  int parseFontWeight(String? fontWeight) {
    if (fontWeight == null || fontWeight == 'normal') {
      return normalFontWeight.index;
    }
    if (fontWeight == 'bold') {
      return boldFontWeight.index;
    }
    switch (fontWeight) {
      case '100':
        return FontWeight.w100.index;
      case '200':
        return FontWeight.w200.index;
      case '300':
        return FontWeight.w300.index;
      case '400':
        return FontWeight.w400.index;
      case '500':
        return FontWeight.w500.index;
      case '600':
        return FontWeight.w600.index;
      case '700':
        return FontWeight.w700.index;
      case '800':
        return FontWeight.w800.index;
      case '900':
        return FontWeight.w900.index;
    }
    throw StateError('Invalid "font-weight": $fontWeight');
  }

  /// Converts a SVG Color String (either a # prefixed color string or a named color) to a [Color].
  Color? parseColor(String? colorString) {
    if (colorString == null || colorString.isEmpty) {
      return null;
    }

    if (colorString == 'none') {
      return null;
    }

    if (colorString.toLowerCase() == 'currentcolor') {
      return null;
    }

    // handle hex colors e.g. #fff or #ffffff.  This supports #RRGGBBAA
    if (colorString[0] == '#') {
      if (colorString.length == 4) {
        final String r = colorString[1];
        final String g = colorString[2];
        final String b = colorString[3];
        colorString = '#$r$r$g$g$b$b';
      }
      int color = int.parse(colorString.substring(1), radix: 16);

      if (colorString.length == 7) {
        return Color(color |= 0xFF000000);
      }

      if (colorString.length == 9) {
        return Color(color);
      }
    }

    // handle rgba() colors e.g. rgba(255, 255, 255, 1.0)
    if (colorString.toLowerCase().startsWith('rgba')) {
      final List<String> rawColorElements = colorString
          .substring(colorString.indexOf('(') + 1, colorString.indexOf(')'))
          .split(',')
          .map((String rawColor) => rawColor.trim())
          .toList();

      final double opacity = parseDouble(rawColorElements.removeLast())!;

      final List<int> rgb = rawColorElements
          .map((String rawColor) => int.parse(rawColor))
          .toList();

      return Color.fromRGBO(rgb[0], rgb[1], rgb[2], opacity);
    }

    // Conversion code from: https://github.com/MichaelFenwick/Color, thanks :)
    if (colorString.toLowerCase().startsWith('hsl')) {
      final List<int> values = colorString
          .substring(colorString.indexOf('(') + 1, colorString.indexOf(')'))
          .split(',')
          .map((String rawColor) {
        rawColor = rawColor.trim();

        if (rawColor.endsWith('%')) {
          rawColor = rawColor.substring(0, rawColor.length - 1);
        }

        if (rawColor.contains('.')) {
          return (parseDouble(rawColor)! * 2.55).round();
        }

        return int.parse(rawColor);
      }).toList();
      final double hue = values[0] / 360 % 1;
      final double saturation = values[1] / 100;
      final double luminance = values[2] / 100;
      final int alpha = values.length > 3 ? values[3] : 255;
      List<double> rgb = <double>[0, 0, 0];

      if (hue < 1 / 6) {
        rgb[0] = 1;
        rgb[1] = hue * 6;
      } else if (hue < 2 / 6) {
        rgb[0] = 2 - hue * 6;
        rgb[1] = 1;
      } else if (hue < 3 / 6) {
        rgb[1] = 1;
        rgb[2] = hue * 6 - 2;
      } else if (hue < 4 / 6) {
        rgb[1] = 4 - hue * 6;
        rgb[2] = 1;
      } else if (hue < 5 / 6) {
        rgb[0] = hue * 6 - 4;
        rgb[2] = 1;
      } else {
        rgb[0] = 1;
        rgb[2] = 6 - hue * 6;
      }

      rgb = rgb
          .map((double val) => val + (1 - saturation) * (0.5 - val))
          .toList();

      if (luminance < 0.5) {
        rgb = rgb.map((double val) => luminance * 2 * val).toList();
      } else {
        rgb = rgb
            .map((double val) => luminance * 2 * (1 - val) + 2 * val - 1)
            .toList();
      }

      rgb = rgb.map((double val) => val * 255).toList();

      return Color.fromARGB(
          alpha, rgb[0].round(), rgb[1].round(), rgb[2].round());
    }

    // handle rgb() colors e.g. rgb(255, 255, 255)
    if (colorString.toLowerCase().startsWith('rgb')) {
      final List<int> rgb = colorString
          .substring(colorString.indexOf('(') + 1, colorString.indexOf(')'))
          .split(',')
          .map((String rawColor) {
        rawColor = rawColor.trim();
        if (rawColor.endsWith('%')) {
          rawColor = rawColor.substring(0, rawColor.length - 1);
          return (parseDouble(rawColor)! * 2.55).round();
        }
        return int.parse(rawColor);
      }).toList();

      // rgba() isn't really in the spec, but Firefox supported it at one point so why not.
      final int a = rgb.length > 3 ? rgb[3] : 255;
      return Color.fromARGB(a, rgb[0], rgb[1], rgb[2]);
    }

    // handle named colors ('red', 'green', etc.).
    final Color? namedColor = namedColors[colorString];
    if (namedColor != null) {
      return namedColor;
    }

    throw StateError('Could not parse "$colorString" as a color.');
  }

  Map<String, String> _createAttributeMap(List<XmlEventAttribute> attributes) {
    final Map<String, String> attributeMap = <String, String>{};
    if (_parentDrawables.isNotEmpty && currentGroup != null) {
      attributeMap.addEntries(currentGroup!.attributes.heritable);
    }

    for (final XmlEventAttribute attribute in attributes) {
      final String value = attribute.value.trim();
      if (attribute.localName == 'style') {
        for (final String style in value.split(';')) {
          if (style.isEmpty) {
            continue;
          }
          final List<String> styleParts = style.split(':');
          final String attributeValue = styleParts[1].trim();
          if (attributeValue == 'inherit') {
            continue;
          }
          attributeMap[styleParts[0].trim()] = attributeValue;
        }
      } else if (value != 'inherit') {
        attributeMap[attribute.localName] = value;
      }
    }
    return attributeMap;
  }

  SvgStrokeAttributes? _parseStrokeAttributes(
    Map<String, String> attributeMap,
    double? uniformOpacity,
    Color? currentColor,
  ) {
    final String? rawStroke = attributeMap['stroke'];
    if (rawStroke == 'none') {
      return SvgStrokeAttributes.none;
    }

    final String? rawStrokeOpacity = attributeMap['stroke-opacity'];
    double opacity = 1.0;
    if (rawStrokeOpacity != null) {
      opacity = parseDouble(rawStrokeOpacity)!.clamp(0.0, 1.0).toDouble();
    }
    if (uniformOpacity != null) {
      opacity *= uniformOpacity;
    }

    final String? rawStrokeCap = attributeMap['stroke-linecap'];
    final String? rawLineJoin = attributeMap['stroke-linejoin'];
    final String? rawMiterLimit = attributeMap['stroke-miterlimit'];
    final String? rawStrokeWidth = attributeMap['stroke-width'];
    final String? rawStrokeDashArray = attributeMap['stroke-dasharray'];
    final String? rawStrokeDashOffset = attributeMap['stroke-dashoffset'];

    final String? anyStrokeAttribute = rawStroke ??
        rawStrokeCap ??
        rawLineJoin ??
        rawMiterLimit ??
        rawStrokeWidth ??
        rawStrokeDashArray ??
        rawStrokeDashOffset;

    if (anyStrokeAttribute == null || rawStroke == 'none') {
      return null;
    }

    Paint? definitionPaint;
    Color? strokeColor;
    String? shaderId;
    if (rawStroke?.startsWith('url') == true) {
      shaderId = rawStroke;
      strokeColor = Color.fromRGBO(255, 255, 255, opacity);
    } else {
      strokeColor = parseColor(rawStroke);
    }

    return SvgStrokeAttributes._(
      _definitions,
      shaderId: shaderId,
      color: (strokeColor ?? currentColor ?? definitionPaint?.stroke?.color)
          ?.withOpacity(opacity),
      cap: _parseCap(rawStrokeCap, definitionPaint?.stroke),
      join: _parseJoin(rawLineJoin, definitionPaint?.stroke),
      miterLimit:
          parseDouble(rawMiterLimit) ?? definitionPaint?.stroke?.miterLimit,
      width: parseDoubleWithUnits(rawStrokeWidth) ??
          definitionPaint?.stroke?.width,
      dashArray: _parseDashArray(rawStrokeDashArray),
      dashOffset: _parseDashOffset(rawStrokeDashOffset),
    );
  }

  SvgFillAttributes? _parseFillAttributes(
    Map<String, String> attributeMap,
    double? uniformOpacity,
    Color? currentColor,
  ) {
    final String rawFill = attributeMap['fill'] ?? '';

    if (rawFill == 'none') {
      return SvgFillAttributes.none;
    }

    final String? rawFillOpacity = attributeMap['fill-opacity'];
    double opacity = 1.0;
    if (rawFillOpacity != null) {
      opacity = parseDouble(rawFillOpacity)!.clamp(0.0, 1.0).toDouble();
    }
    if (uniformOpacity != null) {
      opacity *= uniformOpacity;
    }

    if (rawFill.startsWith('url')) {
      return SvgFillAttributes._(
        _definitions,
        color: Color.fromRGBO(255, 255, 255, opacity),
        shaderId: rawFill,
      );
    }

    final Color? fillColor = _determineFillColor(
      rawFill,
      opacity,
      uniformOpacity != null || rawFillOpacity != '',
      Color.opaqueBlack,
      currentColor,
    );

    if (fillColor == null) {
      return null;
    }

    return SvgFillAttributes._(
      _definitions,
      color: fillColor,
    );
  }

  bool _isVisible(Map<String, String> attributeMap) {
    return attributeMap['display'] != 'none' &&
        attributeMap['visibility'] != 'hidden';
  }

  SvgAttributes _createSvgAttributes(
    Map<String, String> attributeMap, {
    Color? currentColor,
  }) {
    final double? opacity =
        parseDouble(attributeMap['opacity'])?.clamp(0.0, 1.0).toDouble();
    final Color? color = parseColor(attributeMap['color']) ?? currentColor;
    return SvgAttributes._(
      raw: attributeMap,
      id: attributeMap['id'],
      href: attributeMap['href'],
      opacity: opacity,
      color: color,
      stroke: _parseStrokeAttributes(attributeMap, opacity, color),
      fill: _parseFillAttributes(attributeMap, opacity, color),
      fillRule:
          parseRawFillRule(attributeMap['fill-rule']) ?? PathFillType.nonZero,
      clipRule: parseRawFillRule(attributeMap['clip-rule']),
      clipPathId: attributeMap['clip-path'],
      blendMode: _blendModes[attributeMap['mix-blend-mode']],
      transform:
          parseTransform(attributeMap['transform']) ?? AffineMatrix.identity,
      fontFamily: attributeMap['font-family'],
      fontWeight: parseFontWeight(attributeMap['font-weight']),
      fontSize: parseFontSize(attributeMap['font-size']),
    );
  }
}

/// A resolver is used by the parser and node tree to handle forward/backwards
/// references with identifiers.
class _Resolver {
  /// A default empty identifier.
  static const String emptyUrlIri = 'url(#)';
  final Map<String, AttributedNode> _drawables = <String, AttributedNode>{};
  final Map<String, Gradient> _shaders = <String, Gradient>{};
  final Map<String, List<Node>> _clips = <String, List<Node>>{};

  bool _sealed = false;
  void _seal() {
    assert(_deferredShaders.isEmpty);
    _sealed = true;
  }

  /// Retrieve the drawable defined by [ref].
  AttributedNode? getDrawable(String ref) {
    assert(_sealed);
    return _drawables[ref];
  }

  /// Retrieve the clip defined by [ref], or `null` if it is undefined.
  List<Path> getClipPath(String ref) {
    assert(_sealed);
    final List<Node>? nodes = _clips[ref];
    if (nodes == null) {
      return <Path>[];
    }

    final List<PathBuilder> pathBuilders = <PathBuilder>[];
    PathBuilder? currentPath;
    void extractPathsFromNode(Node? target) {
      if (target is PathNode) {
        final PathBuilder nextPath = PathBuilder.fromPath(target.path);
        nextPath.fillType = target.attributes.clipRule ?? PathFillType.nonZero;
        if (currentPath != null && nextPath.fillType != currentPath!.fillType) {
          currentPath = nextPath;
          pathBuilders.add(currentPath!);
        } else if (currentPath == null) {
          currentPath = nextPath;
          pathBuilders.add(currentPath!);
        } else {
          currentPath!.addPath(nextPath.toPath(reset: false));
        }
      } else if (target is DeferredNode) {
        extractPathsFromNode(target.resolver(target.refId));
      } else if (target is ParentNode) {
        target.visitChildren(extractPathsFromNode);
      }
    }

    for (final Node node in nodes) {
      extractPathsFromNode(node);
    }

    return pathBuilders
        .map((PathBuilder builder) => builder.toPath())
        .toList(growable: false);
  }

  /// Retrieve the [Gradeint] defined by [ref].
  T? getGradient<T extends Gradient>(String ref) {
    assert(_sealed);
    return _shaders[ref] as T?;
  }

  final Map<String, List<Gradient>> _deferredShaders =
      <String, List<Gradient>>{};

  /// Add a deferred [gradient] to the resolver, identified by [href].
  void addDeferredGradient(String ref, Gradient gradient) {
    assert(!_sealed);
    _deferredShaders.putIfAbsent(ref, () => <Gradient>[]).add(gradient);
  }

  /// Add the [gradient] to the resolver, identified by [href].
  void addGradient(
    Gradient gradient,
    String? href,
  ) {
    assert(!_sealed);
    _shaders[gradient.id] = gradient;
    if (href != null) {
      href = 'url($href)';
      final Gradient? gradientRef = _shaders[href];
      if (gradientRef != null) {
        // Gradient is defined after its reference.
        _shaders[gradient.id] = gradient.applyProperties(gradientRef);
      } else {
        // Gradient is defined before its reference, check later when that
        // reference has been parsed.
        addDeferredGradient(href, gradient);
      }
    } else {
      for (final Gradient deferred
          in _deferredShaders.remove(gradient.id) ?? <Gradient>[]) {
        _shaders[deferred.id] = deferred.applyProperties(gradient);
      }
    }
  }

  /// Add the clip defined by [pathNodes] to the resolver identifier by [ref].
  void addClipPath(String ref, List<Node> pathNodes) {
    assert(!_sealed);
    _clips[ref] = pathNodes;
  }

  /// Add the [drawable] to the resolver identifier by [ref].
  void addDrawable(String ref, AttributedNode drawable) {
    assert(!_sealed);
    _drawables[ref] = drawable;
  }
}

class _Viewport {
  const _Viewport(this.width, this.height, this.transform);

  final double width;
  final double height;
  final AffineMatrix transform;
}

/// A collection of attributes for an SVG element.
class SvgAttributes {
  /// Create a new [SvgAttributes] from the given properties.
  const SvgAttributes._({
    required this.raw,
    this.id,
    this.href,
    this.transform = AffineMatrix.identity,
    this.color,
    this.opacity,
    this.stroke,
    this.fill,
    this.fillRule = PathFillType.nonZero,
    this.clipRule,
    this.clipPathId,
    this.blendMode,
    this.fontFamily,
    this.fontWeight,
    this.fontSize,
  });

  /// The empty set of properties.
  static const SvgAttributes empty = SvgAttributes._(raw: <String, String>{});

  /// Whether these attributes could result in any visual display if applied to
  /// a leaf shape node.
  bool get paintsAnything => opacity != 0 && (stroke != null || fill != null);

  /// The raw attribute map.
  final Map<String, String> raw;

  /// Generated from https://www.w3.org/TR/SVG11/single-page.html
  ///
  /// Using this:
  /// ```javascript
  /// let set = '<String>{';
  /// document.querySelectorAll('.propdef')
  ///   .forEach((propdef) => {
  ///     const nameNode = propdef.querySelector('.propdef-title.prop-name');
  ///     if (!nameNode) {
  ///       return;
  ///     }
  ///     const inherited = propdef.querySelector('tbody tr:nth-child(4) td:nth-child(2)').innerText.startsWith('yes');
  ///     if (inherited) {
  ///       set += `'${nameNode.innerText.replaceAll(/[‘’]/g, '')}',`;
  ///     }
  ///   });
  /// set += '};';
  /// console.log(set);
  /// ```
  static const Set<String> _heritableProps = <String>{
    'writing-mode',
    'glyph-orientation-vertical',
    'glyph-orientation-horizontal',
    'direction',
    'text-anchor',
    'font-family',
    'font-style',
    'font-variant',
    'font-weight',
    'font-stretch',
    'font-size',
    'font-size-adjust',
    'font',
    'kerning',
    'letter-spacing',
    'word-spacing',
    'fill',
    'fill-rule',
    'fill-opacity',
    'stroke',
    'stroke-width',
    'stroke-linecap',
    'stroke-linejoin',
    'stroke-miterlimit',
    'stroke-dasharray',
    'stroke-dashoffset',
    'stroke-opacity',
    'visibility',
    'marker-start',
    'marker',
    'color-interpolation',
    'color-interpolation-filters',
    'color-rendering',
    'shape-rendering',
    'text-rendering',
    'image-rendering',
    'color',
    'color-profile',
    'clip-rule',
    'pointer-events',
    'cursor',
  };

  /// The properties in [raw] that are heritable per the SVG 1.1 specification.
  Iterable<MapEntry<String, String>> get heritable {
    return raw.entries.where((MapEntry<String, String> entry) {
      return _heritableProps.contains(entry.key);
    });
  }

  /// The `@id` attribute.
  final String? id;

  /// The `@href` attribute.
  final String? href;

  /// The uniform opacity for the object, i.e. the `@opacity` attribute.
  /// https://www.w3.org/TR/SVG11/masking.html#OpacityProperty
  final double? opacity;

  /// The `@color` attribute, which provides an indirect current color.
  ///
  /// Does _not_ include the [opacity] value.
  ///
  /// https://www.w3.org/TR/SVG11/color.html#ColorProperty
  final Color? color;

  /// The stroking properties of this element.
  final SvgStrokeAttributes? stroke;

  /// The filling properties of this element.
  final SvgFillAttributes? fill;

  /// The `@transform` attribute.
  final AffineMatrix transform;

  /// The `@fill-rule` attribute.
  final PathFillType fillRule;

  /// The `@clip-rule` attribute.
  final PathFillType? clipRule;

  /// The raw identifier for clip path(s) to apply.
  final String? clipPathId;

  /// The `mix-blend-mode` attribute.
  final BlendMode? blendMode;

  /// The `font-family` attribute, as a string.
  final String? fontFamily;

  /// The font weight attribute.
  final int? fontWeight;

  /// The `font-size` attribute.
  final double? fontSize;

  /// Creates a new set of attributes as if this inherited from `parent`.
  ///
  /// If `includePosition` is true, the `x`/`y` coordinates are also inherited. This
  /// is intended to be used by text parsing. Defaults to `false`.
  SvgAttributes applyParent(SvgAttributes parent,
      {bool includePosition = false}) {
    final Map<String, String> newRaw = <String, String>{
      ...Map<String, String>.fromEntries(parent.heritable),
      if (includePosition && parent.raw.containsKey('x')) 'x': parent.raw['x']!,
      if (includePosition && parent.raw.containsKey('y')) 'y': parent.raw['y']!,
      ...raw,
    };
    return SvgAttributes._(
      raw: newRaw,
      id: id,
      href: href,
      transform: transform,
      color: parent.color ?? color,
      opacity: parent.opacity ?? opacity,
      stroke: parent.stroke ?? stroke,
      fill: parent.fill ?? fill,
      fillRule: fillRule,
      clipRule: parent.clipRule ?? clipRule,
      clipPathId: parent.clipPathId ?? clipPathId,
      blendMode: parent.blendMode ?? blendMode,
      fontFamily: parent.fontFamily ?? fontFamily,
      fontWeight: parent.fontWeight ?? fontWeight,
      fontSize: parent.fontSize ?? fontSize,
    );
  }
}

/// SVG attributes specific to stroking.
class SvgStrokeAttributes {
  const SvgStrokeAttributes._(
    this._definitions, {
    this.color,
    this.shaderId,
    this.join,
    this.cap,
    this.miterLimit,
    this.width,
    this.dashArray,
    this.dashOffset,
  });

  /// Specifies that strokes should not be drawn, even if they otherwise would
  /// be.
  static const SvgStrokeAttributes none = SvgStrokeAttributes._(null);

  final _Resolver? _definitions;

  /// The color to use for stroking. _Does_ include the opacity value. Only
  /// opacity is used if the [shaderId] is not null.
  final Color? color;

  /// The literal reference to a shader defined elsewhere.
  final String? shaderId;

  /// The join style to use for the stroke.
  final StrokeJoin? join;

  /// The cap style to use for the stroke.
  final StrokeCap? cap;

  /// The miter limit to use if the [join] is [StrokeJoin.miter].
  final double? miterLimit;

  /// The width of the stroke.
  final double? width;

  /// The dashing array to use if the path is dashed.
  final List<double>? dashArray;

  /// The offset for [dashArray], if any.
  final double? dashOffset;

  /// Creates a stroking paint object from this set of attributes, using the
  /// bounds and transform specified for shader computation.
  ///
  /// Returns null if this is [none].
  Stroke? toStroke(Rect shaderBounds, AffineMatrix transform) {
    if (_definitions == null) {
      return null;
    }

    Gradient? shader;
    if (shaderId != null) {
      shader = _definitions!
          .getGradient<Gradient>(shaderId!)
          ?.applyBounds(shaderBounds, transform);
      if (shader == null) {
        return null;
      }
    }

    return Stroke(
      color: color,
      shader: shader,
      join: join,
      cap: cap,
      miterLimit: miterLimit,
      width: width,
    );
  }
}

/// SVG attributes specific to filling.
class SvgFillAttributes {
  /// Create a new [SvgFillAttributes];
  const SvgFillAttributes._(this._definitions, {this.color, this.shaderId});

  /// Specifies that fills should not be drawn, even if they otherwise would be.
  static const SvgFillAttributes none = SvgFillAttributes._(null);

  final _Resolver? _definitions;

  /// The color to use for filling. _Does_ include the opacity value. Only
  /// opacity is used if the [shaderId] is not null.
  final Color? color;

  /// The literal reference to a shader defined elsewhere.
  final String? shaderId;

  /// Creates a [Fill] from this information with appropriate transforms and
  /// bounds for shaders.
  ///
  /// Returns null if this is [none].
  Fill? toFill(Rect shaderBounds, AffineMatrix transform) {
    if (_definitions == null) {
      return null;
    }
    Gradient? shader;
    if (shaderId != null) {
      shader = _definitions!
          .getGradient<Gradient>(shaderId!)
          ?.applyBounds(shaderBounds, transform);
      if (shader == null) {
        return null;
      }
    }

    return Fill(color: color, shader: shader);
  }
}<|MERGE_RESOLUTION|>--- conflicted
+++ resolved
@@ -3,10 +3,7 @@
 import 'package:meta/meta.dart';
 import 'package:vector_graphics_compiler/src/svg/tessellator.dart';
 import 'package:vector_graphics_compiler/src/svg/masking_optimizer.dart';
-<<<<<<< HEAD
 import 'package:vector_graphics_compiler/src/svg/clipping_optimizer.dart';
-=======
->>>>>>> 4da47c1d
 import 'package:vector_graphics_compiler/src/svg/path_ops.dart' as path_ops;
 import 'package:xml/xml_events.dart';
 
@@ -548,13 +545,10 @@
 
   /// Toggles whether [MaskingOptimizer] is enabled or disabled.
   bool? enableMaskingOptimizer = true;
-<<<<<<< HEAD
 
   /// Toggles whether [ClippingOptimizer] is enabled or disabled.
   bool? enableClippingOptimizer = true;
-
-=======
->>>>>>> 4da47c1d
+  
   ViewportNode? _root;
   SvgAttributes _currentAttributes = SvgAttributes.empty;
   XmlStartElementEvent? _currentStartElement;
@@ -654,10 +648,7 @@
         OpacityPeepholeOptimizer();
     final Tessellator tessellator = Tessellator();
     final MaskingOptimizer maskingOptimizer = MaskingOptimizer();
-<<<<<<< HEAD
     final ClippingOptimizer clippingOptimizer = ClippingOptimizer();
-=======
->>>>>>> 4da47c1d
 
     Node newRoot = _root!.accept(resolvingVisitor, AffineMatrix.identity);
     if (isTesselatorInitialized) {
@@ -674,7 +665,6 @@
       }
     }
 
-<<<<<<< HEAD
     if (enableClippingOptimizer == true) {
       if (path_ops.isPathOpsInitialized) {
         newRoot = clippingOptimizer.apply(newRoot);
@@ -683,8 +673,6 @@
       }
     }
 
-=======
->>>>>>> 4da47c1d
     /// Convert to vector instructions
     final CommandBuilderVisitor commandVisitor = CommandBuilderVisitor();
     newRoot.accept(commandVisitor, null);
