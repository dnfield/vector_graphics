--- conflicted
+++ resolved
@@ -638,15 +638,9 @@
     final ResolvingVisitor resolvingVisitor = ResolvingVisitor();
     final OpacityPeepholeOptimizer opacityPeepholeOptimizer =
         OpacityPeepholeOptimizer();
-<<<<<<< HEAD
 
     final Tessellator tessellator = Tessellator();
     final MaskingOptimizer maskingOptimizer = MaskingOptimizer();
-
-=======
-    final Tessellator tessellator = Tessellator();
-    final MaskingOptimizer maskingOptimizer = MaskingOptimizer();
->>>>>>> 0db452c7
 
     Node newRoot = _root!.accept(resolvingVisitor, AffineMatrix.identity);
     if (isTesselatorInitialized) {
