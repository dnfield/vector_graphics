--- conflicted
+++ resolved
@@ -35,17 +35,11 @@
   bool warningsAsErrors = false,
   SvgTheme theme = const SvgTheme(),
   bool? enableMaskingOptimizer = true,
-<<<<<<< HEAD
   bool? enableClippingOptimizer = true,
 }) async {
   final SvgParser parser = SvgParser(xml, theme, key, warningsAsErrors);
   parser.enableMaskingOptimizer = enableMaskingOptimizer;
   parser.enableClippingOptimizer = enableClippingOptimizer;
-=======
-}) async {
-  final SvgParser parser = SvgParser(xml, theme, key, warningsAsErrors);
-  parser.enableMaskingOptimizer = enableMaskingOptimizer;
->>>>>>> 4da47c1d
   return parser.parse();
 }
 
@@ -104,7 +98,6 @@
 Future<Uint8List> encodeSvg(
     {required String xml,
     required String debugName,
-<<<<<<< HEAD
     bool? enableMaskingOptimizer,
     bool? enableClippingOptimizer}) async {
   const VectorGraphicsCodec codec = VectorGraphicsCodec();
@@ -112,13 +105,7 @@
       key: debugName,
       enableMaskingOptimizer: enableMaskingOptimizer,
       enableClippingOptimizer: enableClippingOptimizer);
-
-=======
-    bool? enableMaskingOptimizer}) async {
-  const VectorGraphicsCodec codec = VectorGraphicsCodec();
-  final VectorInstructions instructions = await parse(xml,
-      key: debugName, enableMaskingOptimizer: enableMaskingOptimizer);
->>>>>>> 4da47c1d
+      
   final VectorGraphicsBuffer buffer = VectorGraphicsBuffer();
 
   codec.writeSize(buffer, instructions.width, instructions.height);
