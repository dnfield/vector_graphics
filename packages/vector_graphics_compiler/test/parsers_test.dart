--- conflicted
+++ resolved
@@ -106,7 +106,6 @@
     expect(parseRawFillRule('invalid'), PathFillType.nonZero);
   });
 
-<<<<<<< HEAD
   test('Parses pattern units to double correctly', () {
     final ViewportNode viewportNode = ViewportNode(SvgAttributes.empty,
         width: 100, height: 1000, transform: AffineMatrix.identity);
@@ -118,9 +117,9 @@
     expect(parsePatternUnitToDouble('25', 'width'), 25.0);
     expect(
         parsePatternUnitToDouble('0.1%', 'height', viewBox: viewportNode), 1.0);
-=======
+  });
+
   test('Point conversion', () {
     expect(parseDoubleWithUnits('1pt', theme: const SvgTheme()), 1 + 1 / 3);
->>>>>>> 4bd8fab2
   });
 }